--- conflicted
+++ resolved
@@ -1,355 +1,3 @@
-<<<<<<< HEAD
-function G = pebiGrid2DGmshBase(resGridSize, size, varargin)
-% Construct a 2D PEBI grid, using Gmsh.
-%
-% This method creates a Gmsh mesh using pebi_base_2D, then converts the
-% mesh into a MRST PEBI grid.
-% 
-% SYNOPSIS:
-%   G = pebiGrid2DGmshBase(resGridSize, varargin)
-%   G = pebiGrid2DGmshBase(..., 'Name1', Value1, ...)
-%
-% ARGUMENTS
-%   resGridSize     - Size of the reservoir grid cells, in units of meters.
-%
-%   shape           - Vector, length 2, [xmax, ymax], of physical size in
-%                   units of meters of the computational domain OR
-%                   - k x 2 array of coordinates. Each coordinate
-%                   corresponds to a vertex in the polygon boundary. The
-%                   coordinates must be ordered clockwise or counter
-%                   clockwise.
-%
-% OPTIONAL PARAMETERS
-%   faceConstraints - A cell array of float arrays. Each array, size nf x 2
-%                   is the coordinates of a surface-trace. The surface is
-%                   assumed to be linear between the coordinates. The
-%                   function will place sites such that the surface is
-%                   traced by faces of the grid. Defaults to empty cell
-%                   array.
-%
-%   faceConstraintFactor - Float. The size of the background cells close to
-%                   the face constraints, as compared to supplied
-%                   resGridSize. Cells within minThresholdDistance of a
-%                   face constraint will have size faceConstraintFactor *
-%                   resGridSize. Only applies to the background grid.
-%                   Defaults to 1/3.
-%
-%   faceConstraintParallelFactor - Float. The size used along cells around
-%                   face constraint lines, as compared to the supplied
-%                   resGridSize. Overrides faceConstraintFactor along the
-%                   cells. If missing, faceConstraintFactor will be
-%                   used. Defaults to missing.
-%
-%   faceConstraintPerpendicularFactor - Float. The size used across cells
-%                   around face constraint lines, as compared to the
-%                   supplied resGridSize. Overrides faceConstraintFactor
-%                   across the cells. If missing, faceConstraintFactor will
-%                   be used. Defaults to missing.
-%
-%   faceConstraintPerpendicularCells - Int. The number of transfinite cells
-%                   to use across the face constraints. Should be odd if
-%                   the Delaunay grid is used directly, and even if the
-%                   grid is converted to a PEBI grid before use. More cells
-%                   may make a "buffer zone" around the constraints.
-%                   Defaults to 3.
-%
-%   faceConstraintPointFactor - Float. The size used for cells around face
-%                   constraint points, as compared to the supplied 
-%                   resGridSize. Overrides faceConstraintFactor for
-%                   points. If missing, faceConstraintFactor will be used
-%                   for points. Defaults to missing.
-%
-%   faceConstraintRefinementFactor - Float. The cell size factor that
-%                   should be used for cells around the face constraint
-%                   lines. If missing, resGridSize will be used and no
-%                   refinement will be done. Default to missing.
-%
-%   minFCThresholdDistance - Float. Distance from face constraints where
-%                   cell dimensions will start scaling size. Defaults to
-%                   0.05.
-%
-%   maxFCThresholdDistance - Float. Distance from face constraints where
-%                   cell dimensions will be back to their default (max)
-%                   value, i.e. the supplied argument resGridSize. Defaults
-%                   to 0.2.
-%
-%   faceMeshSampling - Int. The number of points along the face constraints
-%                   should be sampled to calculate the threshold distances.
-%                   Defaults to 100.
-%
-%   cellConstraints - A cell array of float arrays. Each array, size nf x 2
-%                   is a line, which the method will attempt to place in
-%                   the center of cells in the returned grid. The lines are
-%                   assumed to be linear between the coordinates. If a
-%                   constraint is only one coordinate, the line is treated
-%                   as a point constraint. Defaults to empty cell array.
-%
-%   cellConstraintFactor - Float. The size used for cells around cell
-%                   constraints, as compared to supplied resGridSize.
-%                   Cells within minThresholdDistance of a
-%                   cell constraint will have size cellConstraintFactor *
-%                   resGridSize. Only applies to the background grid.
-%                   Defaults to 1/4.
-%
-%   cellConstraintParallelFactor - Float. The size used along cells around
-%                   cell constraint lines, as compared to the supplied
-%                   resGridSize. Overrides cellConstraintFactor along the
-%                   cells. If missing, cellConstraintFactor will be
-%                   used. Defaults to missing.
-%
-%   cellConstraintPerpendicularFactor - Float. The size used across cells
-%                   around cell constraint lines, as compared to the
-%                   supplied resGridSize. Overrides cellConstraintFactor
-%                   across the cells. If missing, cellConstraintFactor will
-%                   be used. Defaults to missing.
-%
-%   cellConstraintPerpendicularCells - Int. The number of transfinite cells
-%                   to use across the cell constraints. Should be even if
-%                   the Delaunay grid is used directly, and odd if the grid
-%                   is converted to a PEBI grid before use. More cells may
-%                   make a "buffer zone" around the constraints. Defaults
-%                   to 3.
-%
-%   cellConstraintPointFactor - Float. The size used for cells around cell
-%                   constraint points, as compared to the supplied 
-%                   resGridSize. Overrides cellConstraintFactor for
-%                   points. If missing, cellConstraintFactor will be used
-%                   for points. Defaults to missing.
-%
-%   cellConstraintRefinementFactor - Float. The cell size factor that
-%                   should be used for cells around the cell constraint
-%                   lines. If missing, resGridSize will be used and no
-%                   refinement will be done. Default to missing.
-%
-%   minCCThresholdDistance - Float. Distance from cell constraints where
-%                   cell dimensions will start scaling size. Defaults to
-%                   0.05.
-%
-%   maxCCThresholdDistance - Float. Distance from cell constraints where
-%                   cell dimensions will be back to their default (max)
-%                   value, i.e. the supplied argument resGridSize. Defaults
-%                   to 0.2.
-%
-%   CCMeshSampling - Int. The number of points along the cell constraints
-%                   should be sampled to calculate the threshold distances.
-%                   Defaults to 100.
-%
-%   convertToPEBI - Boolean. Whether the mesh should be converted to a PEBI
-%                   grid before being returned. If False, the resulting
-%                   grid is a Delaunay triangulation. Defaults to true.
-%
-%   meshAlgoritm - String | Int. What meshing algorithm should be used.
-%                   Can either be the Gmsh-given ID of the algorithm or the
-%                   name of the algorithm. Legal values:
-%                       "MeshAdapt" = 1
-%                       "Automatic" = 2
-%                       "Delaunay" = 5
-%                       "Frontal" = 6
-%                       "BAMG" = 7
-%                       "DelQuad" = 8
-%                   Defaults to "Delaunay".
-%
-%   recombinationAlgorithm - String | Int | missing. What recombination
-%                   algorithm should be used, and whether recombination
-%                   should be done. Recombination makes Gmsh attempt to
-%                   create a quadrangle mesh, rather than a triangle mesh.
-%                   Only applied to the background grid.
-%                   Can be either the Gmsh-given ID of the algorithm or the
-%                   name of the algorithm. Legal values:
-%                       "Simple" = 0
-%                       "Blossom" = 1
-%                       "SimpleFull" = 2
-%                       "BlossomFull" = 3
-%                       missing
-%                   If missing, no recombination will be done. Defaults to
-%                   missing.
-%
-%                   NOTE: Blossom is Gmsh default, but struggles with
-%                       constraints. It may therefore be beneficial to use
-%                       SimpleQuad, if there are constraints.
-%
-%                   NOTE 2: Recombination may lead to weird results for
-%                       constraints, as the recombination is done after
-%                       constraints have been applied. This is especially
-%                       true for SimpleFull and BlossomFull, who 
-%                       automatically perform a coarser mesh, followed by
-%                       recombination, smoothing and subdivision.
-%
-
-defaultFaceConstraints = {};
-defaultFaceConstraintFactor = 1/3;
-defaultFaceConstraintParallelFactor = string(missing);   % => Python None
-defaultFaceConstraintPerpendicularFactor = string(missing);
-defaultFaceConstraintPerpendicularCells = int8(2);
-defaultFaceConstraintPointFactor = string(missing);
-defaultFaceConstraintRefinementFactor = string(missing);
-defaultMinFCThresholdDistance = 0.05;
-defaultMaxFCThresholdDistance = 0.2;
-defaultFaceMeshSampling = 100;
-defaultCellConstraints = {};
-defaultCellConstraintFactor = 1/4;
-defaultCellConstraintParallelFactor = string(missing);
-defaultCellConstraintPerpendicularFactor = string(missing);
-defaultCellConstraintPerpendicularCells = int8(3);
-defaultCellConstraintPointFactor = string(missing);
-defaultCellConstraintRefinementFactor = string(missing);
-defaultMinCCThresholdDistance = 0.05;
-defaultMaxCCThresholdDistance = 0.2;
-defaultCCMeshSampling = 100;
-defaultConvertToPEBI = true;
-defaultMeshAlgorithm = "Delaunay";
-defaultRecombinationAlgorithm = string(missing);
-
-    function valid = validMeshAlgorithm(x)
-        legalStrings = {'MeshAdapt', 'Automatic', 'Delaunay', 'Frontal', 'BAMG', 'DelQuad'};
-        if (isinteger(x) && ismember(x, [1 2 5 6 7 8]))
-            valid = true;
-        else
-            switch validatestring(x, legalStrings)
-                case legalStrings
-                    valid = true;
-                otherwise
-                    valid = false;
-            end
-        end
-    end
-
-    function valid = validRecombinationAlgorithm(x)
-        legalStrings = {'Simple', 'Blossom', 'SimpleFull', 'BlossomFull'};
-        if ismissing(x)
-            valid = true;
-        elseif (isinteger(x) && ismember(x, [0 1 2 3]))
-            valid = true;
-        else
-            switch validatestring(x, legalStrings)
-                case legalStrings
-                    valid = true;
-                otherwise
-                    valid = false;
-            end
-        end
-    end
-
-    validFloat = @(x) isfloat(x) && (x > 0);
-    validSize = @(x) isnumeric(x) && length(x) >= 2;
-    function valid = validOptionalFloat(x)
-        if ismissing(x)
-            valid = true;
-        elseif (isfloat(x) && (x > 0))
-            valid = true;
-        else
-            valid = false;
-        end
-    end
-    validInt = @(x) isinteger(x) && (x > 0);
-
-p = inputParser;
-addRequired(p, 'resGridSize', validFloat);
-addRequired(p, 'shape', validSize);
-addParameter(p, 'faceConstraints', defaultFaceConstraints);
-addParameter(p, 'faceConstraintFactor', defaultFaceConstraintFactor, validFloat);
-addParameter(p, 'faceConstraintParallelFactor', defaultFaceConstraintParallelFactor, @validOptionalFloat);
-addParameter(p, 'faceConstraintPerpendicularFactor', defaultFaceConstraintPerpendicularFactor, @validOptionalFloat);
-addParameter(p, 'faceConstraintPerpendicularCells', defaultFaceConstraintPerpendicularCells, validInt);
-addParameter(p, 'faceConstraintPointFactor', defaultFaceConstraintPointFactor, @validOptionalFloat);
-addParameter(p, 'faceConstraintRefinementFactor', defaultFaceConstraintRefinementFactor, @validOptionalFloat);
-addParameter(p, 'minFCThresholdDistance', defaultMinFCThresholdDistance, validFloat);
-addParameter(p, 'maxFCThresholdDistance', defaultMaxFCThresholdDistance, validFloat);
-addParameter(p, 'faceMeshSampling', defaultFaceMeshSampling, validInt);
-addParameter(p, 'cellConstraints', defaultCellConstraints);
-addParameter(p, 'cellConstraintFactor', defaultCellConstraintFactor, validFloat);
-addParameter(p, 'cellConstraintParallelFactor', defaultCellConstraintParallelFactor, @validOptionalFloat);
-addParameter(p, 'cellConstraintPerpendicularFactor', defaultCellConstraintPerpendicularFactor, @validOptionalFloat);
-addParameter(p, 'cellConstraintPerpendicularCells', defaultCellConstraintPerpendicularCells, validInt);
-addParameter(p, 'cellConstraintPointFactor', defaultCellConstraintPointFactor, @validOptionalFloat);
-addParameter(p, 'cellConstraintRefinementFactor', defaultCellConstraintRefinementFactor, @validOptionalFloat);
-addParameter(p, 'minCCThresholdDistance', defaultMinCCThresholdDistance, validFloat);
-addParameter(p, 'maxCCThresholdDistance', defaultMaxCCThresholdDistance, validFloat);
-addParameter(p, 'CCMeshSampling', defaultCCMeshSampling, validInt);
-addParameter(p, 'convertToPEBI', defaultConvertToPEBI, @islogical);
-addParameter(p, 'meshAlgorithm', defaultMeshAlgorithm, @validMeshAlgorithm);
-addParameter(p, 'recombinationAlgorithm', defaultRecombinationAlgorithm, @validRecombinationAlgorithm);
-
-parse(p, resGridSize, size, varargin{:});
-
-% Handle constraints, to allow cell arrays as inputs
-faceConstraints = p.Results.faceConstraints;
-if iscell(faceConstraints)
-    faceConstraints = constraintCellArrayToStruct(faceConstraints);
-end
-cellConstraints = p.Results.cellConstraints;
-if iscell(cellConstraints)
-    cellConstraints = constraintCellArrayToStruct(cellConstraints);
-end
-% Handle shape, to enable polygon shape
-shape = p.Results.shape;
-if length(shape) > 2
-    shape = shapeArrayToStruct(shape);
-end
-
-py.gmsh4mrst.pebi_base_2D( ...
-    cell_dimensions = p.Results.resGridSize, ...
-    shape = shape, ...
-    face_constraints = faceConstraints, ...
-    face_constraint_factor = p.Results.faceConstraintFactor, ...
-    face_constraint_parallel_factor = p.Results.faceConstraintParallelFactor, ...
-    face_constraint_perpendicular_factor = p.Results.faceConstraintPerpendicularFactor, ...
-    face_constraint_perpendicular_cells = p.Results.faceConstraintPerpendicularCells, ...
-    face_constraint_point_factor = p.Results.faceConstraintPointFactor, ...
-    face_constraint_refinement_factor = p.Results.faceConstraintRefinementFactor, ...
-    min_FC_threshold_distance = p.Results.minFCThresholdDistance, ...
-    max_FC_threshold_distance = p.Results.maxFCThresholdDistance, ...
-    face_mesh_sampling = p.Results.faceMeshSampling, ...
-    cell_constraints = cellConstraints, ...
-    cell_constraint_factor = p.Results.cellConstraintFactor, ...
-    cell_constraint_parallel_factor = p.Results.cellConstraintParallelFactor, ...
-    cell_constraint_perpendicular_factor = p.Results.cellConstraintPerpendicularFactor, ...
-    cell_constraint_perpendicular_cells = p.Results.cellConstraintPerpendicularCells, ...
-    cell_constraint_point_factor = p.Results.cellConstraintPointFactor, ...
-    cell_constraint_refinement_factor = p.Results.cellConstraintRefinementFactor, ...
-    min_CC_threshold_distance = p.Results.minCCThresholdDistance, ...
-    max_CC_threshold_distance = p.Results.maxCCThresholdDistance, ...
-    CC_mesh_sampling = p.Results.CCMeshSampling, ...
-    mesh_algorithm = p.Results.meshAlgorithm, ...
-    recombination_algorithm = p.Results.recombinationAlgorithm, ...
-    savename = "TEMP_Gmsh_MRST.m");
-
-% Format shape again, this time for clippedPebi2D
-bnd = p.Results.shape;
-if length(bnd) == 2
-    bnd = [0, 0; bnd(1), 0; bnd(1), bnd(2); 0, bnd(2)];
-end
-
-if isfile('TEMP_Gmsh_MRST.m')
-    G = gmshToMRST('TEMP_Gmsh_MRST.m');
-    if p.Results.convertToPEBI
-        G = clippedPebi2D(G.nodes.coords, bnd);
-    end
-    delete TEMP_Gmsh_MRST.m
-end
-
-end
-
-
-function constraintStruct = constraintCellArrayToStruct(constraints)
-    if length(constraints) > 26
-        error( ...
-            "Constraints must have less than 26 separate lines to convert " ...
-            + "automatically from cell array to Struct.")
-    end
-    constraintStruct = struct;
-    for row = 1:length(constraints)
-        rowChar = char(row + 96);    % +96 to start with char(a)
-        constraintStruct.(rowChar).x = constraints{row}(:, 1);
-        constraintStruct.(rowChar).y = constraints{row}(:, 2);
-    end
-end
-
-function shapeStruct = shapeArrayToStruct(shape)
-    shapeStruct = struct;
-    shapeStruct.x = shape(:, 1);
-    shapeStruct.y = shape(:, 2);
-=======
 function G = pebiGrid2DGmshBase(resGridSize, size, varargin)
 % Construct a 2D PEBI grid, using Gmsh.
 %
@@ -700,5 +348,4 @@
     shapeStruct = struct;
     shapeStruct.x = shape(:, 1);
     shapeStruct.y = shape(:, 2);
->>>>>>> b6577c9e
 end